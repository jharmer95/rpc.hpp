#ifndef RPC_SERVER_HPP
#define RPC_SERVER_HPP

#include "rpc.hpp"

#include <exception>
#include <functional>
#include <string>
#include <tuple>
#include <unordered_map>
#include <utility>

#if !defined(RPC_HEADER_FUNC)
#  define RPC_HEADER_FUNC(RT, FNAME, ...) RT FNAME(__VA_ARGS__)
#  define RPC_HEADER_FUNC_EXTC(RT, FNAME, ...) extern "C" RT FNAME(__VA_ARGS__)
#  define RPC_HEADER_FUNC_NOEXCEPT(RT, FNAME, ...) RT FNAME(__VA_ARGS__) noexcept
#endif

namespace rpc_hpp
{
// invariants:
//   1.) m_dispatch_table cannot contain an empty key: ""
//   2.) m_dispatch_table cannot contain an empty function value
template<typename Serial>
class server_interface
{
public:
    using bytes_t = typename Serial::bytes_t;
    using object_t = rpc_object<Serial>;

    virtual ~server_interface() noexcept = default;
    server_interface() noexcept = default;
    server_interface(const server_interface&) = delete;
    server_interface& operator=(const server_interface&) = delete;
    server_interface& operator=(server_interface&&) noexcept = delete;

    template<typename R, typename... Args, typename S>
    RPC_HPP_INLINE void bind(S&& func_name, std::function<R(Args...)> func)
    {
        static_assert(detail::is_stringlike_v<S>, "func_name must be a string-like type");
        RPC_HPP_PRECONDITION(!std::string_view{ func_name }.empty());
        RPC_HPP_PRECONDITION(static_cast<bool>(func));

        bind_impl<R, Args...>(std::forward<S>(func_name), std::move(func));
    }

    template<typename R, typename... Args, typename S>
    RPC_HPP_INLINE void bind(S&& func_name, const detail::fptr_t<R, Args...> func_ptr)
    {
        static_assert(detail::is_stringlike_v<S>, "func_name must be a string-like type");
        RPC_HPP_PRECONDITION(!std::string_view{ func_name }.empty());
        RPC_HPP_PRECONDITION(func_ptr != nullptr);

        bind_impl<R, Args...>(std::forward<S>(func_name), func_ptr);
    }

    template<typename R, typename... Args, typename S, typename F>
    RPC_HPP_INLINE void bind(S&& func_name, F&& func)
    {
        static_assert(detail::is_stringlike_v<S>, "func_name must be a string-like type");
        static_assert(std::is_invocable_v<F, Args...>, "F must be invocable with Args...");
        static_assert(
            std::is_convertible_v<std::invoke_result_t<F, Args...>, R>, "F must yield an R");

        RPC_HPP_PRECONDITION(!std::string_view{ func_name }.empty());

        bind_impl<R, Args...>(
            std::forward<S>(func_name), std::function<R(Args...)>{ std::forward<F>(func) });
    }

    void handle_bytes(bytes_t& bytes)
    {
        try
        {
            if (auto rpc_opt = object_t::parse_bytes(std::move(bytes)); rpc_opt.has_value())
            {
<<<<<<< HEAD
                case rpc_type::func_request:
                    dispatch(rpc_obj);
                    bytes = rpc_obj.to_bytes();
                    return;

                case rpc_type::callback_install_request:
                case rpc_type::callback_result:
                case rpc_type::callback_result_w_bind:
                case rpc_type::callback_error:
                    handle_callback_object(rpc_obj);
                    bytes = rpc_obj.to_bytes();
                    return;

                case rpc_type::callback_request:
                case rpc_type::func_error:
                case rpc_type::func_result:
                case rpc_type::func_result_w_bind:
                    bytes = object_t{
                        detail::func_error{ func_name,
                            object_mismatch_error("RPC error: Invalid rpc_object type detected") }
                    }.to_bytes();
                    return;
                
                default:
                    RPC_HPP_ASSUME(0);
=======
                auto& rpc_obj = rpc_opt.value();
                const auto func_name = rpc_obj.get_func_name();

                switch (rpc_obj.type())
                {
                    case rpc_type::func_request:
                        dispatch(rpc_obj);
                        bytes = rpc_obj.to_bytes();
                        return;

                    case rpc_type::callback_install_request:
                    case rpc_type::callback_result:
                    case rpc_type::callback_result_w_bind:
                    case rpc_type::callback_error:
                        handle_callback_object(rpc_obj);
                        bytes = rpc_obj.to_bytes();
                        return;

                    case rpc_type::callback_request:
                    case rpc_type::func_error:
                    case rpc_type::func_result:
                    case rpc_type::func_result_w_bind:
                    default:
                        bytes = object_t{
                            detail::func_error{ func_name,
                                object_mismatch_error{
                                    "RPC error: Invalid rpc_object type detected" } }
                        }.to_bytes();
                        return;
                }
>>>>>>> 8370ec0e
            }

            bytes = object_t{
                detail::func_error{
                    "", server_receive_error{ "RPC error: Invalid RPC object received" } }
            }.to_bytes();
        }
        catch (const rpc_exception& ex)
        {
            bytes = object_t{ detail::func_error{ "", ex } }.to_bytes();
        }
        catch (const std::exception& ex)
        {
            bytes =
                object_t{ detail::func_error{ "", exception_type::none, ex.what() } }.to_bytes();
        }
    }

protected:
    server_interface(server_interface&&) noexcept = default;

    virtual void handle_callback_object(object_t& rpc_obj)
    {
        rpc_obj = object_t{ detail::func_error{ "",
            object_mismatch_error{
                "RPC error: Invalid rpc_object type detected (NOTE: callbacks are not "
                "enabled on this server)" } } };
    }

private:
    template<typename R, typename... Args, typename S, typename F>
    void bind_impl(S&& func_name, F&& func)
    {
        static_assert(detail::is_stringlike_v<S>, "func_name must be a string-like type");
        static_assert(std::is_invocable_v<F, Args...>, "F must be invocable with Args...");
        static_assert(
            std::is_convertible_v<std::invoke_result_t<F, Args...>, R>, "F must yield an R");

        RPC_HPP_PRECONDITION(!std::string_view{ func_name }.empty());

        auto [iter, status] = m_dispatch_table.try_emplace(std::forward<S>(func_name),
            [func = std::forward<F>(func)](object_t& rpc_obj)
            {
                RPC_HPP_PRECONDITION(rpc_obj.type() == rpc_type::func_request);

                try
                {
                    detail::exec_func<false, Serial, R, Args...>(func, rpc_obj);
                }
                catch (const rpc_exception& ex)
                {
                    rpc_obj = object_t{ detail::func_error{ rpc_obj.get_func_name(), ex } };
                }

                RPC_HPP_POSTCONDITION(rpc_obj.type() == rpc_type::func_result
                    || rpc_obj.type() == rpc_type::func_result_w_bind
                    || rpc_obj.type() == rpc_type::func_error);
            });

        if (!status)
        {
            // NOTE: `try_emplace` does not move func_name unless successful, so the use of it here is safe
            throw function_bind_error{ std::string{ "RPC error: server could not bind function: " }
                                           .append(std::forward<S>(func_name))
                                           .append("() successfully") };
        }

        RPC_HPP_POSTCONDITION(static_cast<bool>(iter->second));
    }

    void dispatch(object_t& rpc_obj) const
    {
        try
        {
            RPC_HPP_PRECONDITION(rpc_obj.type() == rpc_type::func_request);

            const auto func_name = rpc_obj.get_func_name();

            if (const auto find_it = m_dispatch_table.find(func_name);
                find_it != m_dispatch_table.cend())
            {
                find_it->second(rpc_obj);
            }
            else
            {
                rpc_obj = object_t{ detail::func_error{ func_name,
                    function_missing_error{
                        std::string{ "RPC error: Called function: " }.append(func_name).append(
                            "() not found") } } };
            }
        }
        catch (const rpc_exception& ex)
        {
            rpc_obj = object_t{ detail::func_error{ "", ex } };
        }
        catch (const std::exception& ex)
        {
            rpc_obj = object_t{ detail::func_error{ "", exception_type::none, ex.what() } };
        }
    }

    std::unordered_map<std::string, std::function<void(object_t&)>> m_dispatch_table{};
};

// invariants: (same as server_interface)
template<typename Serial>
class callback_server_interface : public server_interface<Serial>
{
public:
    using typename server_interface<Serial>::bytes_t;
    using typename server_interface<Serial>::object_t;
    using server_interface<Serial>::server_interface;

protected:
    template<typename R, typename... Args, typename S>
    [[nodiscard]] auto call_callback(S&& func_name, Args&&... args) -> R
    {
        static_assert(detail::is_stringlike_v<S>, "func_name must be a string-like type");
        RPC_HPP_PRECONDITION(!std::string_view{ func_name }.empty());

        const auto response =
            call_callback_impl(object_t{ detail::callback_request<detail::decay_str_t<Args>...>{
                std::forward<S>(func_name), std::forward_as_tuple(args...) } });

        RPC_HPP_POSTCONDITION(response.type() == rpc_type::callback_result
            || response.type() == rpc_type::callback_error);
        return response.template get_result<R>();
    }

    template<typename R, typename... Args, typename S>
    [[nodiscard]] auto call_callback_w_bind(S&& func_name, Args&&... args) -> R
    {
        static_assert(detail::is_stringlike_v<S>, "func_name must be a string-like type");
        RPC_HPP_PRECONDITION(!std::string_view{ func_name }.empty());

        const auto response =
            call_callback_impl(object_t{ detail::callback_request<detail::decay_str_t<Args>...>{
                std::forward<S>(func_name), std::forward_as_tuple(args...) } });

        detail::tuple_bind(response.template get_args<true, detail::decay_str_t<Args>...>(),
            std::forward<Args>(args)...);

        RPC_HPP_POSTCONDITION(response.type() == rpc_type::callback_result_w_bind
            || response.type() == rpc_type::callback_error);
        return response.template get_result<R>();
    }

private:
    virtual auto call_callback_impl(object_t&& request) -> object_t = 0;
    virtual void install_callback(object_t& rpc_obj) = 0;
    virtual void uninstall_callback(const object_t& rpc_obj) = 0;

    void handle_callback_object(object_t& rpc_obj) final
    try
    {
        if (rpc_obj.type() == rpc_type::callback_install_request)
        {
            rpc_obj.is_callback_uninstall() ? uninstall_callback(rpc_obj)
                                            : install_callback(rpc_obj);
        }
        else
        {
            server_interface<Serial>::handle_callback_object(rpc_obj);
        }
    }
    catch (const rpc_exception& ex)
    {
        rpc_obj = object_t{ detail::callback_error{ "", ex } };
    }
    catch (const std::exception& ex)
    {
        rpc_obj = object_t{ detail::callback_error{ "", exception_type::none, ex.what() } };
    }
};
} //namespace rpc_hpp
#endif<|MERGE_RESOLUTION|>--- conflicted
+++ resolved
@@ -74,33 +74,6 @@
         {
             if (auto rpc_opt = object_t::parse_bytes(std::move(bytes)); rpc_opt.has_value())
             {
-<<<<<<< HEAD
-                case rpc_type::func_request:
-                    dispatch(rpc_obj);
-                    bytes = rpc_obj.to_bytes();
-                    return;
-
-                case rpc_type::callback_install_request:
-                case rpc_type::callback_result:
-                case rpc_type::callback_result_w_bind:
-                case rpc_type::callback_error:
-                    handle_callback_object(rpc_obj);
-                    bytes = rpc_obj.to_bytes();
-                    return;
-
-                case rpc_type::callback_request:
-                case rpc_type::func_error:
-                case rpc_type::func_result:
-                case rpc_type::func_result_w_bind:
-                    bytes = object_t{
-                        detail::func_error{ func_name,
-                            object_mismatch_error("RPC error: Invalid rpc_object type detected") }
-                    }.to_bytes();
-                    return;
-                
-                default:
-                    RPC_HPP_ASSUME(0);
-=======
                 auto& rpc_obj = rpc_opt.value();
                 const auto func_name = rpc_obj.get_func_name();
 
@@ -131,7 +104,6 @@
                         }.to_bytes();
                         return;
                 }
->>>>>>> 8370ec0e
             }
 
             bytes = object_t{
@@ -159,6 +131,8 @@
             object_mismatch_error{
                 "RPC error: Invalid rpc_object type detected (NOTE: callbacks are not "
                 "enabled on this server)" } } };
+
+        RPC_HPP_POSTCONDITION(!rpc_obj.is_empty());
     }
 
 private:
